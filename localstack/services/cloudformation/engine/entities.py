import logging
from typing import Optional, TypedDict

from localstack.aws.api.cloudformation import Capability, ChangeSetType, Parameter
from localstack.constants import AWS_REGION_US_EAST_1, DEFAULT_AWS_ACCOUNT_ID
from localstack.services.cloudformation.engine.parameters import (
    StackParameter,
    convert_stack_parameters_to_list,
    strip_parameter_type,
)
from localstack.utils.aws import arns
from localstack.utils.collections import select_attributes
from localstack.utils.json import clone_safe
from localstack.utils.objects import recurse_object
from localstack.utils.strings import long_uid, short_uid
from localstack.utils.time import timestamp_millis

LOG = logging.getLogger(__name__)


class StackSet:
    """A stack set contains multiple stack instances."""

    # FIXME: confusing name. metadata is the complete incoming request object
    def __init__(self, metadata: dict):
        self.metadata = metadata
        # list of stack instances
        self.stack_instances = []
        # maps operation ID to stack set operation details
        self.operations = {}

    @property
    def stack_set_name(self):
        return self.metadata.get("StackSetName")


class StackInstance:
    """A stack instance belongs to a stack set and is specific to a region / account ID."""

    # FIXME: confusing name. metadata is the complete incoming request object
    def __init__(self, metadata: dict):
        self.metadata = metadata
        # reference to the deployed stack belonging to this stack instance
        self.stack = None


class StackMetadata(TypedDict):
    StackName: str
    Capabilities: list[Capability]
    ChangeSetName: Optional[str]
    ChangSetType: Optional[ChangeSetType]
    Parameters: list[Parameter]


class StackTemplate(TypedDict):
    StackName: str
    ChangeSetName: Optional[str]
    Outputs: dict
    Resources: dict


# TODO: remove metadata (flatten into individual fields)
class Stack:
    def __init__(
        self,
        account_id: str,
        region_name: str,
        metadata: Optional[StackMetadata] = None,
        template: Optional[StackTemplate] = None,
        template_body: Optional[str] = None,
    ):
        self.account_id = account_id
        self.region_name = region_name

        if template is None:
            template = {}

        self.resolved_outputs = list()  # TODO
        self.resolved_parameters: dict[str, StackParameter] = {}
        self.resolved_conditions: dict[str, bool] = {}

        self.metadata = metadata or {}
        self.template = template or {}
        self.template_body = template_body
        self._template_raw = clone_safe(self.template)
        self.template_original = clone_safe(self.template)
        # initialize resources
        for resource_id, resource in self.template_resources.items():
            resource["LogicalResourceId"] = self.template_original["Resources"][resource_id][
                "LogicalResourceId"
            ] = (resource.get("LogicalResourceId") or resource_id)
        # initialize stack template attributes
        stack_id = self.metadata.get("StackId") or arns.cloudformation_stack_arn(
            self.stack_name,
<<<<<<< HEAD
            stack_id=short_uid(),
            account_id=DEFAULT_AWS_ACCOUNT_ID,
            region_name=AWS_REGION_US_EAST_1,  # FIXME: use proper account id/region
=======
            short_uid(),
            account_id=account_id,
            region_name=region_name,
>>>>>>> e78814fd
        )
        self.template["StackId"] = self.metadata["StackId"] = stack_id
        self.template["Parameters"] = self.template.get("Parameters") or {}
        self.template["Outputs"] = self.template.get("Outputs") or {}
        self.template["Conditions"] = self.template.get("Conditions") or {}
        # initialize metadata
        self.metadata["Parameters"] = self.metadata.get("Parameters") or []
        self.metadata["StackStatus"] = "CREATE_IN_PROGRESS"
        self.metadata["CreationTime"] = self.metadata.get("CreationTime") or timestamp_millis()
        self.metadata["LastUpdatedTime"] = self.metadata["CreationTime"]
        self.metadata.setdefault("Description", self.template.get("Description"))
        self.metadata.setdefault("RollbackConfiguration", {})
        self.metadata.setdefault("DisableRollback", False)
        self.metadata.setdefault("EnableTerminationProtection", False)
        # maps resource id to resource state
        self._resource_states = {}
        # list of stack events
        self.events = []
        # list of stack change sets
        self.change_sets = []
        # self.evaluated_conditions = {}

    def set_resolved_parameters(self, resolved_parameters: dict[str, StackParameter]):
        self.resolved_parameters = resolved_parameters
        if resolved_parameters:
            self.metadata["Parameters"] = list(resolved_parameters.values())

    def set_resolved_stack_conditions(self, resolved_conditions: dict[str, bool]):
        self.resolved_conditions = resolved_conditions

    def describe_details(self):
        attrs = [
            "StackId",
            "StackName",
            "Description",
            "StackStatusReason",
            "StackStatus",
            "Capabilities",
            "ParentId",
            "RootId",
            "RoleARN",
            "CreationTime",
            "DeletionTime",
            "LastUpdatedTime",
            "ChangeSetId",
            "RollbackConfiguration",
            "DisableRollback",
            "EnableTerminationProtection",
            "DriftInformation",
        ]
        result = select_attributes(self.metadata, attrs)
        result["Tags"] = self.tags
        outputs = self.resolved_outputs
        if outputs:
            result["Outputs"] = outputs
        stack_parameters = convert_stack_parameters_to_list(self.resolved_parameters)
        if stack_parameters:
            result["Parameters"] = [strip_parameter_type(sp) for sp in stack_parameters]
        if not result.get("DriftInformation"):
            result["DriftInformation"] = {"StackDriftStatus": "NOT_CHECKED"}
        for attr in ["Tags", "NotificationARNs"]:
            result.setdefault(attr, [])
        return result

    def set_stack_status(self, status: str, status_reason: Optional[str] = None):
        self.metadata["StackStatus"] = status
        if "FAILED" in status:
            self.metadata["StackStatusReason"] = status_reason or "Deployment failed"
        self.add_stack_event(
            self.stack_name, self.stack_id, status, status_reason=status_reason or ""
        )

    def set_time_attribute(self, attribute, new_time=None):
        self.metadata[attribute] = new_time or timestamp_millis()

    def add_stack_event(
        self,
        resource_id: str = None,
        physical_res_id: str = None,
        status: str = "",
        status_reason: str = "",
    ):
        resource_id = resource_id or self.stack_name
        physical_res_id = physical_res_id or self.stack_id
        resource_type = (
            self.template.get("Resources", {})
            .get(resource_id, {})
            .get("Type", "AWS::CloudFormation::Stack")
        )

        event = {
            "EventId": long_uid(),
            "Timestamp": timestamp_millis(),
            "StackId": self.stack_id,
            "StackName": self.stack_name,
            "LogicalResourceId": resource_id,
            "PhysicalResourceId": physical_res_id,
            "ResourceStatus": status,
            "ResourceType": resource_type,
        }

        if status_reason:
            event["ResourceStatusReason"] = status_reason

        self.events.insert(0, event)

    def set_resource_status(self, resource_id: str, status: str):
        """Update the deployment status of the given resource ID and publish a corresponding stack event."""
        physical_res_id = self.resources.get(resource_id, {}).get("PhysicalResourceId")
        self._set_resource_status_details(resource_id, physical_res_id=physical_res_id)
        state = self.resource_states.setdefault(resource_id, {})
        state["PreviousResourceStatus"] = state.get("ResourceStatus")
        state["ResourceStatus"] = status
        state["LastUpdatedTimestamp"] = timestamp_millis()
        self.add_stack_event(resource_id, physical_res_id, status)

    def _set_resource_status_details(self, resource_id: str, physical_res_id: str = None):
        """Helper function to ensure that the status details for the given resource ID are up-to-date."""
        resource = self.resources.get(resource_id)
        if resource is None or resource.get("Type") == "Parameter":
            # make sure we delete the states for any non-existing/deleted resources
            self._resource_states.pop(resource_id, None)
            return
        state = self._resource_states.setdefault(resource_id, {})
        attr_defaults = (
            ("LogicalResourceId", resource_id),
            ("PhysicalResourceId", physical_res_id),
        )
        for res in [resource, state]:
            for attr, default in attr_defaults:
                res[attr] = res.get(attr) or default
        state["StackName"] = state.get("StackName") or self.stack_name
        state["StackId"] = state.get("StackId") or self.stack_id
        state["ResourceType"] = state.get("ResourceType") or self.resources[resource_id].get("Type")
        state["Timestamp"] = timestamp_millis()
        return state

    def resource_status(self, resource_id: str):
        result = self._lookup(self.resource_states, resource_id)
        return result

    def latest_template_raw(self):
        if self.change_sets:
            return self.change_sets[-1]._template_raw
        return self._template_raw

    @property
    def resource_states(self):
        for resource_id in list(self._resource_states.keys()):
            self._set_resource_status_details(resource_id)
        return self._resource_states

    @property
    def stack_name(self):
        return self.metadata["StackName"]

    @property
    def stack_id(self):
        return self.metadata["StackId"]

    @property
    def resources(self):
        """Return dict of resources"""
        return dict(self.template_resources)

    @property
    def template_resources(self):
        return self.template.setdefault("Resources", {})

    @property
    def tags(self):
        return self.metadata.get("Tags", [])

    @property
    def imports(self):
        def _collect(o, **kwargs):
            if isinstance(o, dict):
                import_val = o.get("Fn::ImportValue")
                if import_val:
                    result.add(import_val)
            return o

        result = set()
        recurse_object(self.resources, _collect)
        return result

    @property
    def template_parameters(self):
        return self.template["Parameters"]

    @property
    def conditions(self):
        """Returns the (mutable) dict of stack conditions."""
        return self.template.setdefault("Conditions", {})

    @property
    def mappings(self):
        """Returns the (mutable) dict of stack mappings."""
        return self.template.setdefault("Mappings", {})

    @property
    def outputs(self):
        """Returns the (mutable) dict of stack outputs."""
        return self.template.setdefault("Outputs", {})

    @property
    def status(self):
        return self.metadata["StackStatus"]

    @property
    def resource_types(self):
        return [r.get("Type") for r in self.template_resources.values()]

    def resource(self, resource_id):
        return self._lookup(self.resources, resource_id)

    def _lookup(self, resource_map, resource_id):
        resource = resource_map.get(resource_id)
        if not resource:
            raise Exception(
                'Unable to find details for resource "%s" in stack "%s"'
                % (resource_id, self.stack_name)
            )
        return resource

    def copy(self):
        return Stack(
            account_id=self.account_id,
            region_name=self.region_name,
            metadata=dict(self.metadata),
            template=dict(self.template),
        )


# FIXME: remove inheritance
class StackChangeSet(Stack):
    def __init__(self, account_id: str, region_name: str, stack: Stack, params=None, template=None):
        if template is None:
            template = {}
        if params is None:
            params = {}
        super(StackChangeSet, self).__init__(account_id, region_name, params, template)

        name = self.metadata["ChangeSetName"]
        if not self.metadata.get("ChangeSetId"):
            self.metadata["ChangeSetId"] = arns.cf_change_set_arn(
<<<<<<< HEAD
                name,
                change_set_id=short_uid(),
                account_id=DEFAULT_AWS_ACCOUNT_ID,
                region_name=AWS_REGION_US_EAST_1,
            )  # FIXME: Use proper account ID and region name
=======
                name, change_set_id=short_uid(), account_id=account_id, region_name=region_name
            )
>>>>>>> e78814fd

        self.account_id = account_id
        self.region_name = region_name
        self.stack = stack
        self.metadata["StackId"] = stack.stack_id
        self.metadata["Status"] = "CREATE_PENDING"

    @property
    def change_set_id(self):
        return self.metadata["ChangeSetId"]

    @property
    def change_set_name(self):
        return self.metadata["ChangeSetName"]

    @property
    def resources(self):
        return dict(self.stack.resources)

    @property
    def changes(self):
        result = self.metadata["Changes"] = self.metadata.get("Changes", [])
        return result<|MERGE_RESOLUTION|>--- conflicted
+++ resolved
@@ -2,7 +2,6 @@
 from typing import Optional, TypedDict
 
 from localstack.aws.api.cloudformation import Capability, ChangeSetType, Parameter
-from localstack.constants import AWS_REGION_US_EAST_1, DEFAULT_AWS_ACCOUNT_ID
 from localstack.services.cloudformation.engine.parameters import (
     StackParameter,
     convert_stack_parameters_to_list,
@@ -92,15 +91,9 @@
         # initialize stack template attributes
         stack_id = self.metadata.get("StackId") or arns.cloudformation_stack_arn(
             self.stack_name,
-<<<<<<< HEAD
             stack_id=short_uid(),
-            account_id=DEFAULT_AWS_ACCOUNT_ID,
-            region_name=AWS_REGION_US_EAST_1,  # FIXME: use proper account id/region
-=======
-            short_uid(),
             account_id=account_id,
             region_name=region_name,
->>>>>>> e78814fd
         )
         self.template["StackId"] = self.metadata["StackId"] = stack_id
         self.template["Parameters"] = self.template.get("Parameters") or {}
@@ -347,16 +340,8 @@
         name = self.metadata["ChangeSetName"]
         if not self.metadata.get("ChangeSetId"):
             self.metadata["ChangeSetId"] = arns.cf_change_set_arn(
-<<<<<<< HEAD
-                name,
-                change_set_id=short_uid(),
-                account_id=DEFAULT_AWS_ACCOUNT_ID,
-                region_name=AWS_REGION_US_EAST_1,
-            )  # FIXME: Use proper account ID and region name
-=======
                 name, change_set_id=short_uid(), account_id=account_id, region_name=region_name
             )
->>>>>>> e78814fd
 
         self.account_id = account_id
         self.region_name = region_name
