from __future__ import annotations

import copy
import logging
import time
import uuid
from dataclasses import dataclass, field
from enum import Enum, auto
from logging import Logger
from typing import TYPE_CHECKING, Any, Callable, Generic, Optional, Type, TypedDict, TypeVar

import botocore
from botocore.exceptions import UnknownServiceError
from plugin import Plugin, PluginManager

from localstack import config
from localstack.aws.connect import ServiceLevelClientFactory, connect_to
from localstack.services.cloudformation import usage
from localstack.services.cloudformation.deployment_utils import (
    check_not_found_exception,
    convert_data_types,
    fix_account_id_in_arns,
    fix_boto_parameters_based_on_report,
    log_not_available_message,
    remove_none_values,
)
from localstack.services.cloudformation.engine.quirks import PHYSICAL_RESOURCE_ID_SPECIAL_CASES
from localstack.services.cloudformation.service_models import KEY_RESOURCE_STATE, GenericBaseModel

if TYPE_CHECKING:
    from localstack.services.cloudformation.engine.types import (
        FuncDetails,
        FuncDetailsValue,
        ResourceDefinition,
    )

LOG = logging.getLogger(__name__)

Properties = TypeVar("Properties")

PUBLIC_REGISTRY: dict[str, Type[ResourceProvider]] = {}

# by default we use the GenericBaseModel (the legacy model), unless the resource is listed below
# add your new provider here when you want it to be the default
PROVIDER_DEFAULTS = {
    "AWS::SQS::Queue": "ResourceProvider",
    "AWS::SQS::QueuePolicy": "ResourceProvider",
    "AWS::IAM::User": "ResourceProvider",
    "AWS::IAM::Role": "ResourceProvider",
    "AWS::IAM::Group": "ResourceProvider",
    "AWS::IAM::ManagedPolicy": "ResourceProvider",
    "AWS::IAM::AccessKey": "ResourceProvider",
    "AWS::IAM::Policy": "ResourceProvider",
    "AWS::IAM::InstanceProfile": "ResourceProvider",
    "AWS::IAM::ServiceLinkedRole": "ResourceProvider",
    "AWS::OpenSearchService::Domain": "ResourceProvider",
    "AWS::Lambda::Alias": "ResourceProvider",
    "AWS::Scheduler::Schedule": "ResourceProvider",
    "AWS::Scheduler::ScheduleGroup": "ResourceProvider",
    "AWS::Route53::HealthCheck": "ResourceProvider",
    "AWS::Route53::RecordSet": "ResourceProvider",
    "AWS::SNS::Topic": "ResourceProvider",
    "AWS::Kinesis::Stream": "ResourceProvider",
    "AWS::Kinesis::StreamConsumer": "ResourceProvider",
    "AWS::KinesisFirehose::DeliveryStream": "ResourceProvider",
    "AWS::DynamoDB::Table": "ResourceProvider",
<<<<<<< HEAD
    "AWS::EC2::RouteTable": "ResourceProvider",
    "AWS::EC2::Route": "ResourceProvider",
    "AWS::EC2::InternetGateway": "ResourceProvider",
    "AWS::EC2::SubnetRouteTableAssociation": "ResourceProvider",
    "AWS::EC2::VPCGatewayAttachment": "ResourceProvider",
    "AWS::EC2::SecurityGroup": "ResourceProvider",
    "AWS::EC2::Subnet": "ResourceProvider",
    "AWS::EC2::VPC": "ResourceProvider",
    "AWS::EC2::NatGateway": "ResourceProvider",
    "AWS::EC2::Instance": "ResourceProvider",
    # "AWS::SSM::Parameter": "GenericBaseModel",
    # "AWS::OpenSearchService::Domain": "GenericBaseModel",
=======
    "AWS::CloudWatch::Alarm": "ResourceProvider",
    "AWS::CloudWatch::CompositeAlarm": "ResourceProvider",
>>>>>>> 0aea7e2b
}


class OperationStatus(Enum):
    PENDING = auto()
    IN_PROGRESS = auto()
    SUCCESS = auto()
    FAILED = auto()


@dataclass
class ProgressEvent(Generic[Properties]):
    status: OperationStatus
    resource_model: Properties

    message: str = ""
    result: Optional[str] = None
    error_code: Optional[str] = None  # TODO: enum
    custom_context: dict = field(default_factory=dict)


class Credentials(TypedDict):
    accessKeyId: str
    secretAccessKey: str
    sessionToken: str


class ResourceProviderPayloadRequestData(TypedDict):
    logicalResourceId: str
    resourceProperties: Properties
    previousResourceProperties: Optional[Properties]
    callerCredentials: Credentials
    providerCredentials: Credentials
    systemTags: dict[str, str]
    previousSystemTags: dict[str, str]
    stackTags: dict[str, str]
    previousStackTags: dict[str, str]


class ResourceProviderPayload(TypedDict):
    callbackContext: dict
    stackId: str
    requestData: ResourceProviderPayloadRequestData
    resourceType: str
    resourceTypeVersion: str
    awsAccountId: str
    bearerToken: str
    region: str
    action: str


ResourceProperties = TypeVar("ResourceProperties")


def convert_payload(
    stack_name: str, stack_id: str, payload: ResourceProviderPayload
) -> ResourceRequest[Properties]:
    client_factory = connect_to(
        aws_access_key_id=payload["requestData"]["callerCredentials"]["accessKeyId"],
        aws_session_token=payload["requestData"]["callerCredentials"]["sessionToken"],
        aws_secret_access_key=payload["requestData"]["callerCredentials"]["secretAccessKey"],
        region_name=payload["region"],
    )
    desired_state = payload["requestData"]["resourceProperties"]
    rr = ResourceRequest(
        _original_payload=desired_state,
        aws_client_factory=client_factory,
        request_token=str(uuid.uuid4()),  # TODO: not actually a UUID
        stack_name=stack_name,
        stack_id=stack_id,
        account_id=payload["awsAccountId"],
        region_name=payload["region"],
        desired_state=desired_state,
        logical_resource_id=payload["requestData"]["logicalResourceId"],
        resource_type=payload["resourceType"],
        logger=logging.getLogger("abc"),
        custom_context=payload["callbackContext"],
        action=payload["action"],
    )

    if previous_properties := payload["requestData"].get("previousResourceProperties"):
        rr.previous_state = previous_properties

    return rr


@dataclass
class ResourceRequest(Generic[Properties]):
    _original_payload: Properties

    aws_client_factory: ServiceLevelClientFactory
    request_token: str
    stack_name: str
    stack_id: str
    account_id: str
    region_name: str
    action: str

    desired_state: Properties

    logical_resource_id: str
    resource_type: str

    logger: Logger

    custom_context: dict = field(default_factory=dict)

    previous_state: Optional[Properties] = None
    previous_tags: Optional[dict[str, str]] = None
    tags: dict[str, str] = field(default_factory=dict)


class CloudFormationResourceProviderPlugin(Plugin):
    """
    Base class for resource provider plugins.
    """

    namespace = "localstack.cloudformation.resource_providers"


class ResourceProvider(Generic[Properties]):
    """
    This provides a base class onto which service-specific resource providers are built.
    """

    def create(self, request: ResourceRequest[Properties]) -> ProgressEvent[Properties]:
        raise NotImplementedError

    def update(self, request: ResourceRequest[Properties]) -> ProgressEvent[Properties]:
        raise NotImplementedError

    def delete(self, request: ResourceRequest[Properties]) -> ProgressEvent[Properties]:
        raise NotImplementedError


# legacy helpers
def get_resource_type(resource: dict) -> str:
    """this is currently overwritten in PRO to add support for custom resources"""
    if isinstance(resource, str):
        raise ValueError(f"Invalid argument: {resource}")
    try:
        resource_type: str = resource["Type"]

        if resource_type.startswith("Custom::"):
            return "AWS::CloudFormation::CustomResource"
        return resource_type
    except Exception:
        LOG.warning(
            "Failed to retrieve resource type %s",
            resource.get("Type"),
            exc_info=LOG.isEnabledFor(logging.DEBUG),
        )


def invoke_function(
    account_id: str,
    region_name: str,
    function: Callable,
    params: dict,
    resource_type: str,
    func_details: FuncDetails,
    action_name: str,
    resource: Any,
) -> Any:
    try:
        LOG.debug(
            'Request for resource type "%s" in account %s region %s: %s %s',
            resource_type,
            account_id,
            region_name,
            func_details["function"],
            params,
        )
        try:
            result = function(**params)
        except botocore.exceptions.ParamValidationError as e:
            # alternatively we could also use the ParamValidator directly
            report = e.kwargs.get("report")
            if not report:
                raise

            LOG.debug("Converting parameters to allowed types")
            LOG.debug("Report: %s", report)
            converted_params = fix_boto_parameters_based_on_report(params, report)
            LOG.debug("Original parameters:  %s", params)
            LOG.debug("Converted parameters: %s", converted_params)

            result = function(**converted_params)
    except Exception as e:
        if action_name == "Remove" and check_not_found_exception(e, resource_type, resource):
            return
        log_method = getattr(LOG, "warning")
        if config.CFN_VERBOSE_ERRORS:
            log_method = getattr(LOG, "exception")
        log_method("Error calling %s with params: %s for resource: %s", function, params, resource)
        raise e

    return result


def get_service_name(resource):
    res_type = resource["Type"]
    parts = res_type.split("::")
    if len(parts) == 1:
        return None
    if "Cognito::IdentityPool" in res_type:
        return "cognito-identity"
    if res_type.endswith("Cognito::UserPool"):
        return "cognito-idp"
    if parts[-2] == "Cognito":
        return "cognito-idp"
    if parts[-2] == "Elasticsearch":
        return "es"
    if parts[-2] == "OpenSearchService":
        return "opensearch"
    if parts[-2] == "KinesisFirehose":
        return "firehose"
    if parts[-2] == "ResourceGroups":
        return "resource-groups"
    if parts[-2] == "CertificateManager":
        return "acm"
    if "ElasticLoadBalancing::" in res_type:
        return "elb"
    if "ElasticLoadBalancingV2::" in res_type:
        return "elbv2"
    if "ApplicationAutoScaling::" in res_type:
        return "application-autoscaling"
    if "MSK::" in res_type:
        return "kafka"
    if "Timestream::" in res_type:
        return "timestream-write"
    return parts[1].lower()


def resolve_resource_parameters(
    account_id_: str,
    region_name_: str,
    stack_name: str,
    resource_definition: ResourceDefinition,
    resources: dict[str, ResourceDefinition],
    resource_id: str,
    func_details: FuncDetailsValue,
) -> dict | None:
    params = func_details.get("parameters") or (
        lambda account_id, region_name, properties, logical_resource_id, *args, **kwargs: properties
    )
    resource_props = resource_definition["Properties"] = resource_definition.get("Properties", {})
    resource_props = dict(resource_props)
    resource_state = resource_definition.get(KEY_RESOURCE_STATE, {})
    last_deployed_state = resource_definition.get("_last_deployed_state", {})

    if callable(params):
        # resolve parameter map via custom function
        params = params(
            account_id_, region_name_, resource_props, resource_id, resource_definition, stack_name
        )
    else:
        # it could be a list like ['param1', 'param2', {'apiCallParamName': 'cfResourcePropName'}]
        if isinstance(params, list):
            _params = {}
            for param in params:
                if isinstance(param, dict):
                    _params.update(param)
                else:
                    _params[param] = param
            params = _params

        params = dict(params)
        # TODO(srw): mutably mapping params :(
        for param_key, prop_keys in dict(params).items():
            params.pop(param_key, None)
            if not isinstance(prop_keys, list):
                prop_keys = [prop_keys]
            for prop_key in prop_keys:
                if callable(prop_key):
                    prop_value = prop_key(
                        account_id_,
                        region_name_,
                        resource_props,
                        resource_id,
                        resource_definition,
                        stack_name,
                    )
                else:
                    prop_value = resource_props.get(
                        prop_key,
                        resource_definition.get(
                            prop_key,
                            resource_state.get(prop_key, last_deployed_state.get(prop_key)),
                        ),
                    )
                if prop_value is not None:
                    params[param_key] = prop_value
                    break

    # this is an indicator that we should skip this resource deployment, and return
    if params is None:
        return

    # FIXME: move this to a single place after template processing is finished
    # convert any moto account IDs (123456789012) in ARNs to our format (000000000000)
    params = fix_account_id_in_arns(params)
    # convert data types (e.g., boolean strings to bool)
    # TODO: this might not be needed anymore
    params = convert_data_types(func_details.get("types", {}), params)
    # remove None values, as they usually raise boto3 errors
    params = remove_none_values(params)

    return params


LEGACY_ACTION_MAP = {
    "Add": "create",
    "Remove": "delete",
    # TODO: modify
}


class LegacyResourceProvider(ResourceProvider):
    """
    Adapter around a legacy base model to conform to the new API
    """

    def __init__(
        self, resource_type: str, resource_provider_cls: Type[GenericBaseModel], resources: dict
    ):
        super().__init__()

        self.resource_type = resource_type
        self.resource_provider_cls = resource_provider_cls
        self.all_resources = resources

    def create(self, request: ResourceRequest[Properties]) -> ProgressEvent[Properties]:
        return self.create_or_delete(request)

    def update(self, request: ResourceRequest[Properties]) -> ProgressEvent[Properties]:
        physical_resource_id = self.all_resources[request.logical_resource_id]["PhysicalResourceId"]
        resource_provider = self.resource_provider_cls(
            # TODO: other top level keys
            resource_json={
                "Type": self.resource_type,
                "Properties": request.desired_state,
                # just a temporary workaround, technically we're setting _state_ here to _last_deployed_state
                "_state_": request.previous_state,
                # "_last_deployed_state": request
                "PhysicalResourceId": physical_resource_id,
                "LogicalResourceId": request.logical_resource_id,
            },
            account_id=request.account_id,
            region_name=request.region_name,
        )
        if not resource_provider.is_updatable():
            LOG.warning(
                'Unable to update resource type "%s", id "%s"',
                self.resource_type,
                request.logical_resource_id,
            )
            # TODO: should not really claim the update was successful, but the
            #   API does not really let us signal this in any other way.
            return ProgressEvent(
                status=OperationStatus.SUCCESS,
                resource_model={**request.previous_state, **request.desired_state},
            )

        LOG.info("Updating resource %s of type %s", request.logical_resource_id, self.resource_type)

        resource_provider.update_resource(
            self.all_resources[request.logical_resource_id],
            stack_name=request.stack_name,
            resources=self.all_resources,
        )

        # incredibly hacky :|
        resource_provider.resource_json["PhysicalResourceId"] = self.all_resources[
            request.logical_resource_id
        ]["PhysicalResourceId"]
        resource_provider.fetch_and_update_state(
            stack_name=request.stack_name, resources=self.all_resources
        )
        self.all_resources[request.logical_resource_id][
            "_state_"
        ] = resource_provider.resource_json["_state_"]

        return ProgressEvent(
            status=OperationStatus.SUCCESS,
            resource_model=resource_provider.props,
        )

    def delete(self, request: ResourceRequest[Properties]) -> ProgressEvent[Properties]:
        return self.create_or_delete(request)

    def create_or_delete(self, request: ResourceRequest[Properties]) -> ProgressEvent[Properties]:
        resource_provider = self.resource_provider_cls(
            account_id=request.account_id,
            region_name=request.region_name,
            # TODO: other top level keys
            resource_json={
                "Type": self.resource_type,
                "Properties": request.desired_state,
                "PhysicalResourceId": self.all_resources[request.logical_resource_id].get(
                    "PhysicalResourceId"
                ),
                "_state_": request.previous_state,
                "LogicalResourceId": request.logical_resource_id,
            },
        )
        # TODO: only really necessary for the create and update operation
        resource_provider.add_defaults(
            self.all_resources[request.logical_resource_id], request.stack_name
        )
        # for some reason add_defaults doesn't even change the values in the resource provider...
        # incredibly hacky again but should take care of the defaults
        resource_provider.resource_json["Properties"] = self.all_resources[
            request.logical_resource_id
        ]["Properties"]
        resource_provider.properties = self.all_resources[request.logical_resource_id]["Properties"]

        func_details = resource_provider.get_deploy_templates()
        # TODO: be less strict about the return value of func_details
        LOG.debug(
            'Running action "%s" for resource type "%s" id "%s"',
            request.action,
            self.resource_type,
            request.logical_resource_id,
        )

        func_details = func_details.get(LEGACY_ACTION_MAP[request.action])
        if not func_details:
            # TODO: raise here and see where we are missing handlers
            LOG.debug(
                "No resource handler for %s action on resource type %s available. Skipping.",
                request.action,
                self.resource_type,
            )
            return ProgressEvent(status=OperationStatus.SUCCESS, resource_model={})
        func_details = func_details if isinstance(func_details, list) else [func_details]
        results = []
        # TODO: other top level keys
        resource = self.all_resources[request.logical_resource_id]

        for func in func_details:
            result = None
            executed = False
            # TODO(srw) 3 - callable function
            if callable(func.get("function")):
                result = func["function"](
                    request.account_id,
                    request.region_name,
                    request.logical_resource_id,
                    resource,
                    request.stack_name,
                )

                results.append(result)
                executed = True
            elif not executed:
                service = get_service_name(resource)
                try:
                    client = request.aws_client_factory.get_client(service=service)
                    if client:
                        # get the method on that function
                        function = getattr(client, func["function"])

                        # unify the resource parameters
                        params = resolve_resource_parameters(
                            request.account_id,
                            request.region_name,
                            request.stack_name,
                            resource,
                            self.all_resources,
                            request.logical_resource_id,
                            func,
                        )
                        if params is None:
                            result = None
                        else:
                            result = invoke_function(
                                request.account_id,
                                request.region_name,
                                function,
                                params,
                                self.resource_type,
                                func,
                                request.action,
                                resource,
                            )
                        results.append(result)
                        executed = True
                except UnknownServiceError:
                    # e.g. CDK has resources but is not a valid service
                    return ProgressEvent(
                        status=OperationStatus.SUCCESS, resource_model=resource["Properties"]
                    )
            if "result_handler" in func and executed:
                LOG.debug(
                    f"Executing callback method for {self.resource_type}:{request.logical_resource_id}"
                )
                result_handler = func["result_handler"]
                result_handler(
                    request.account_id,
                    request.region_name,
                    result,
                    request.logical_resource_id,
                    self.all_resources[request.logical_resource_id],
                )

        if request.action.lower() == "add":
            resource_provider.resource_json["PhysicalResourceId"] = self.all_resources[
                request.logical_resource_id
            ]["PhysicalResourceId"]

            # incredibly hacky :|
            resource_provider.fetch_and_update_state(
                stack_name=request.stack_name, resources=self.all_resources
            )
            self.all_resources[request.logical_resource_id][
                "_state_"
            ] = resource_provider.resource_json["_state_"]

        return ProgressEvent(status=OperationStatus.SUCCESS, resource_model=resource_provider.props)


class NoResourceProvider(Exception):
    pass


def resolve_json_pointer(resource_props: Properties, primary_id_path: str) -> str:
    primary_id_path = primary_id_path.replace("/properties", "")
    parts = [p for p in primary_id_path.split("/") if p]

    resolved_part = resource_props.copy()
    for i in range(len(parts)):
        part = parts[i]
        resolved_part = resolved_part.get(part)
        if i == len(parts) - 1:
            # last part
            return resolved_part

    raise Exception(f"Resource properties is missing field: {part}")


class ResourceProviderExecutor:
    """
    Point of abstraction between our integration with generic base models, and the new providers.
    """

    def __init__(
        self,
        *,
        stack_name: str,
        stack_id: str,
        provider_config: dict[str, str],
        # FIXME: legacy
        resources: dict[str, dict],
        legacy_base_models: dict[str, Type[GenericBaseModel]],
    ):
        self.stack_name = stack_name
        self.stack_id = stack_id
        self.provider_config = provider_config
        self.resources = resources
        self.legacy_base_models = legacy_base_models

    def deploy_loop(
        self, raw_payload: ResourceProviderPayload, max_iterations: int = 30, sleep_time: float = 5
    ) -> ProgressEvent[Properties]:
        payload = copy.deepcopy(raw_payload)

        for current_iteration in range(max_iterations):
            resource_type = get_resource_type(
                {"Type": raw_payload["resourceType"]}
            )  # TODO: simplify signature of get_resource_type to just take the type
            try:
                resource_provider = self.load_resource_provider(resource_type)

                logical_resource_id = raw_payload["requestData"]["logicalResourceId"]
                resource = self.resources[logical_resource_id]

                resource["SpecifiedProperties"] = raw_payload["requestData"]["resourceProperties"]

                event = self.execute_action(resource_provider, payload)

                if event.status == OperationStatus.FAILED:
                    return event

                if event.status == OperationStatus.SUCCESS:

                    if not isinstance(resource_provider, LegacyResourceProvider):
                        # branch for non-legacy providers
                        # TODO: move out of if? (physical res id can be set earlier possibly)
                        if isinstance(resource_provider, LegacyResourceProvider):
                            raise Exception(
                                "A GenericBaseModel should always have a PhysicalResourceId set after deployment"
                            )

                        if not hasattr(resource_provider, "SCHEMA"):
                            raise Exception(
                                "A ResourceProvider should always have a SCHEMA property defined."
                            )

                        resource_type_schema = resource_provider.SCHEMA
                        physical_resource_id = (
                            self.extract_physical_resource_id_from_model_with_schema(
                                event.resource_model,
                                raw_payload["resourceType"],
                                resource_type_schema,
                            )
                        )

                        resource["PhysicalResourceId"] = physical_resource_id
                        resource["Properties"] = event.resource_model
                    resource["_last_deployed_state"] = copy.deepcopy(event.resource_model)
                    return event

                # update the shared state
                context = {**payload["callbackContext"], **event.custom_context}
                payload["callbackContext"] = context
                payload["requestData"]["resourceProperties"] = event.resource_model

                if current_iteration == 0:
                    time.sleep(0)
                else:
                    time.sleep(sleep_time)

            except NoResourceProvider:
                log_not_available_message(
                    raw_payload["resourceType"],
                    f"No resource provider found for \"{raw_payload['resourceType']}\"",
                )

                if config.CFN_IGNORE_UNSUPPORTED_RESOURCE_TYPES:
                    # TODO: figure out a better way to handle non-implemented here?
                    return ProgressEvent(OperationStatus.SUCCESS, resource_model={})
                else:
                    raise  # re-raise here if explicitly enabled

        else:
            raise TimeoutError("Could not perform deploy loop action")

    def execute_action(
        self, resource_provider: ResourceProvider, raw_payload: ResourceProviderPayload
    ) -> ProgressEvent[Properties]:
        change_type = raw_payload["action"]
        request = convert_payload(
            stack_name=self.stack_name, stack_id=self.stack_id, payload=raw_payload
        )

        match change_type:
            case "Add":
                return resource_provider.create(request)
            case "Dynamic" | "Modify":
                try:
                    return resource_provider.update(request)
                except NotImplementedError:
                    LOG.warning(
                        'Unable to update resource type "%s", id "%s"',
                        request.resource_type,
                        request.logical_resource_id,
                    )
                    return ProgressEvent(
                        status=OperationStatus.SUCCESS, resource_model=request.previous_state
                    )
            case "Remove":
                return resource_provider.delete(request)
            case _:
                raise NotImplementedError(change_type)  # TODO: change error type

    def should_use_legacy_provider(self, resource_type: str) -> bool:
        # any config overwrites take precedence over the default list
        PROVIDER_CONFIG = {**PROVIDER_DEFAULTS, **self.provider_config}
        if resource_type in PROVIDER_CONFIG:
            return PROVIDER_CONFIG[resource_type] == "GenericBaseModel"

        return True

    def load_resource_provider(self, resource_type: str) -> ResourceProvider:
        # by default look up GenericBaseModel
        if self.should_use_legacy_provider(resource_type):
            return self._load_legacy_resource_provider(resource_type)

        try:
            plugin = plugin_manager.load(resource_type)
            return plugin.factory()
        except Exception:
            LOG.warning(
                "Failed to load resource type as a ResourceProvider.",
                resource_type,
                exc_info=LOG.isEnabledFor(logging.DEBUG),
            )
            raise NoResourceProvider

    def _load_legacy_resource_provider(self, resource_type: str) -> LegacyResourceProvider:
        if resource_type in self.legacy_base_models:
            return LegacyResourceProvider(
                resource_type=resource_type,
                resource_provider_cls=self.legacy_base_models[resource_type],
                resources=self.resources,
            )
        else:
            usage.missing_resource_types.record(resource_type)
            raise NoResourceProvider

    def extract_physical_resource_id_from_model_with_schema(
        self, resource_model: Properties, resource_type: str, resource_type_schema: dict
    ) -> str:
        if resource_type in PHYSICAL_RESOURCE_ID_SPECIAL_CASES:
            primary_id_path = PHYSICAL_RESOURCE_ID_SPECIAL_CASES[resource_type]
            physical_resource_id = resolve_json_pointer(resource_model, primary_id_path)
        else:
            primary_id_paths = resource_type_schema["primaryIdentifier"]
            if len(primary_id_paths) > 1:
                # TODO: auto-merge. Verify logic here with AWS
                physical_resource_id = "-".join(
                    [resolve_json_pointer(resource_model, pip) for pip in primary_id_paths]
                )
            else:
                physical_resource_id = resolve_json_pointer(resource_model, primary_id_paths[0])

        return physical_resource_id


plugin_manager = PluginManager(CloudFormationResourceProviderPlugin.namespace)<|MERGE_RESOLUTION|>--- conflicted
+++ resolved
@@ -64,7 +64,8 @@
     "AWS::Kinesis::StreamConsumer": "ResourceProvider",
     "AWS::KinesisFirehose::DeliveryStream": "ResourceProvider",
     "AWS::DynamoDB::Table": "ResourceProvider",
-<<<<<<< HEAD
+    "AWS::CloudWatch::Alarm": "ResourceProvider",
+    "AWS::CloudWatch::CompositeAlarm": "ResourceProvider",
     "AWS::EC2::RouteTable": "ResourceProvider",
     "AWS::EC2::Route": "ResourceProvider",
     "AWS::EC2::InternetGateway": "ResourceProvider",
@@ -77,10 +78,6 @@
     "AWS::EC2::Instance": "ResourceProvider",
     # "AWS::SSM::Parameter": "GenericBaseModel",
     # "AWS::OpenSearchService::Domain": "GenericBaseModel",
-=======
-    "AWS::CloudWatch::Alarm": "ResourceProvider",
-    "AWS::CloudWatch::CompositeAlarm": "ResourceProvider",
->>>>>>> 0aea7e2b
 }
 
 
