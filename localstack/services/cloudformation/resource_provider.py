--- conflicted
+++ resolved
@@ -69,14 +69,11 @@
     # "AWS::ECR::Repository": "ResourceProvider",  # FIXME: add full -ext provider & override logic for -ext
     "AWS::KMS::Key": "ResourceProvider",
     "AWS::KMS::Alias": "ResourceProvider",
-<<<<<<< HEAD
     "AWS::ElasticBeanstalk::Application": "ResourceProvider",
     "AWS::ElasticBeanstalk::ApplicationVersion": "ResourceProvider",
     "AWS::ElasticBeanstalk::Environment": "ResourceProvider",
     "AWS::ElasticBeanstalk::ConfigurationTemplate": "ResourceProvider",
-=======
     "AWS::CertificateManager::Certificate": "ResourceProvider",
->>>>>>> f7c4c89a
 }
 
 
