import json

import pytest

from localstack.testing.pytest import markers
from localstack.testing.snapshots.transformer import RegexTransformer
from localstack.utils.strings import short_uid
from tests.aws.services.stepfunctions.templates.base.base_templates import BaseTemplate
from tests.aws.services.stepfunctions.templates.timeouts.timeout_templates import (
    TimeoutTemplates as TT,
)
from tests.aws.services.stepfunctions.utils import (
    await_execution_terminated,
    create_and_record_execution,
<<<<<<< HEAD
=======
    is_old_provider,
)

pytestmark = pytest.mark.skipif(
    condition=is_old_provider(), reason="Test suite for v2 provider only."
>>>>>>> 386bf876
)


@markers.snapshot.skip_snapshot_verify(
    paths=["$..loggingConfiguration", "$..tracingConfiguration", "$..previousEventId"]
)
class TestTimeouts:
    @markers.aws.validated
    def test_global_timeout(
        self,
        aws_client,
        create_iam_role_for_sfn,
        create_state_machine,
        sfn_snapshot,
    ):
        snf_role_arn = create_iam_role_for_sfn()

        template = TT.load_sfn_template(BaseTemplate.BASE_WAIT_1_MIN)
        template["TimeoutSeconds"] = 1
        definition = json.dumps(template)

        creation_resp = create_state_machine(
            name=f"test_global_timeout-{short_uid()}", definition=definition, roleArn=snf_role_arn
        )
        sfn_snapshot.add_transformer(sfn_snapshot.transform.sfn_sm_create_arn(creation_resp, 0))
        state_machine_arn = creation_resp["stateMachineArn"]

        execution_name = f"exec_of-test_global_timeout-{short_uid()}"
        sfn_snapshot.add_transformer(RegexTransformer(execution_name, "<execution-name>"))

        exec_resp = aws_client.stepfunctions.start_execution(
            stateMachineArn=state_machine_arn, name=execution_name
        )
        execution_arn = exec_resp["executionArn"]

        await_execution_terminated(
            stepfunctions_client=aws_client.stepfunctions, execution_arn=execution_arn
        )

        describe_execution = aws_client.stepfunctions.describe_execution(executionArn=execution_arn)
        sfn_snapshot.match("describe_execution", describe_execution)

    @markers.aws.unknown
    def test_fixed_timeout_service_lambda(
        self,
        aws_client,
        create_iam_role_for_sfn,
        create_state_machine,
        create_lambda_function,
        sfn_snapshot,
    ):
        function_name = f"lambda_1_func_{short_uid()}"
        create_lambda_function(
            func_name=function_name,
            handler_file=TT.LAMBDA_WAIT_60_SECONDS,
            runtime="python3.9",
        )
        sfn_snapshot.add_transformer(RegexTransformer(function_name, "<lambda_function_1_name>"))

        template = TT.load_sfn_template(TT.SERVICE_LAMBDA_WAIT_WITH_TIMEOUT_SECONDS)
        definition = json.dumps(template)

        exec_input = json.dumps({"FunctionName": function_name, "Payload": None})
        create_and_record_execution(
            aws_client.stepfunctions,
            create_iam_role_for_sfn,
            create_state_machine,
            sfn_snapshot,
            definition,
            exec_input,
        )

    @markers.aws.unknown
    def test_fixed_timeout_service_lambda_with_path(
        self,
        aws_client,
        create_iam_role_for_sfn,
        create_state_machine,
        create_lambda_function,
        sfn_snapshot,
    ):
        function_name = f"lambda_1_func_{short_uid()}"
        create_lambda_function(
            func_name=function_name,
            handler_file=TT.LAMBDA_WAIT_60_SECONDS,
            runtime="python3.9",
        )
        sfn_snapshot.add_transformer(RegexTransformer(function_name, "<lambda_function_1_name>"))

        template = TT.load_sfn_template(
            TT.SERVICE_LAMBDA_MAP_FUNCTION_INVOKE_WITH_TIMEOUT_SECONDS_PATH
        )
        definition = json.dumps(template)

        exec_input = json.dumps(
            {"TimeoutSecondsValue": 1, "FunctionName": function_name, "Payload": None}
        )
        create_and_record_execution(
            aws_client.stepfunctions,
            create_iam_role_for_sfn,
            create_state_machine,
            sfn_snapshot,
            definition,
            exec_input,
        )

    @markers.aws.unknown
    def test_fixed_timeout_lambda(
        self,
        aws_client,
        create_iam_role_for_sfn,
        create_state_machine,
        create_lambda_function,
        sfn_snapshot,
    ):
        function_name = f"lambda_1_func_{short_uid()}"
        lambda_creation_response = create_lambda_function(
            func_name=function_name,
            handler_file=TT.LAMBDA_WAIT_60_SECONDS,
            runtime="python3.9",
        )
        sfn_snapshot.add_transformer(RegexTransformer(function_name, "<lambda_function_1_name>"))
        lambda_arn = lambda_creation_response["CreateFunctionResponse"]["FunctionArn"]

        template = TT.load_sfn_template(TT.LAMBDA_WAIT_WITH_TIMEOUT_SECONDS)
        template["States"]["Start"]["Resource"] = lambda_arn
        definition = json.dumps(template)

        exec_input = json.dumps({"Payload": None})
        create_and_record_execution(
            aws_client.stepfunctions,
            create_iam_role_for_sfn,
            create_state_machine,
            sfn_snapshot,
            definition,
            exec_input,
        )

    @pytest.mark.skip(reason="Add support for State Map event history first.")
    @markers.aws.unknown
    def test_service_lambda_map_timeout(
        self,
        aws_client,
        create_iam_role_for_sfn,
        create_state_machine,
        create_lambda_function,
        sfn_snapshot,
    ):
        function_name = f"lambda_1_func_{short_uid()}"
        create_lambda_function(
            func_name=function_name,
            handler_file=TT.LAMBDA_WAIT_60_SECONDS,
            runtime="python3.9",
        )
        sfn_snapshot.add_transformer(RegexTransformer(function_name, "<lambda_function_1_name>"))

        template = TT.load_sfn_template(TT.SERVICE_LAMBDA_MAP_FUNCTION_INVOKE_WITH_TIMEOUT_SECONDS)
        definition = json.dumps(template)

        exec_input = json.dumps(
            {
                "Inputs": [
                    {"FunctionName": function_name, "Payload": None},
                    {"FunctionName": function_name, "Payload": None},
                    {"FunctionName": function_name, "Payload": None},
                    {"FunctionName": function_name, "Payload": None},
                ]
            }
        )
        create_and_record_execution(
            aws_client.stepfunctions,
            create_iam_role_for_sfn,
            create_state_machine,
            sfn_snapshot,
            definition,
            exec_input,
        )<|MERGE_RESOLUTION|>--- conflicted
+++ resolved
@@ -12,14 +12,11 @@
 from tests.aws.services.stepfunctions.utils import (
     await_execution_terminated,
     create_and_record_execution,
-<<<<<<< HEAD
-=======
     is_old_provider,
 )
 
 pytestmark = pytest.mark.skipif(
     condition=is_old_provider(), reason="Test suite for v2 provider only."
->>>>>>> 386bf876
 )
 
 
