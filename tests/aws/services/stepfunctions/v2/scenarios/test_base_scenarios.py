--- conflicted
+++ resolved
@@ -10,20 +10,11 @@
 from tests.aws.services.stepfunctions.templates.scenarios.scenarios_templates import (
     ScenariosTemplate as ST,
 )
-<<<<<<< HEAD
-from tests.aws.services.stepfunctions.utils import create_and_record_execution
-=======
 from tests.aws.services.stepfunctions.utils import (
     await_execution_terminated,
     create,
     create_and_record_execution,
-    is_old_provider,
 )
-
-pytestmark = pytest.mark.skipif(
-    condition=is_old_provider(), reason="Test suite for v2 provider only."
-)
->>>>>>> 0aea7e2b
 
 
 @markers.snapshot.skip_snapshot_verify(
