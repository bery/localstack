import json
import os.path
from pathlib import Path
from typing import Any, TypedDict

from localstack.aws.api.stepfunctions import ExecutionStatus
from localstack.testing.pytest import markers
from localstack.utils.sync import wait_until
<<<<<<< HEAD
=======
from tests.aws.services.stepfunctions.utils import is_new_provider, is_old_provider
>>>>>>> 61d5d074

THIS_FOLDER = Path(os.path.dirname(__file__))


class RunConfig(TypedDict):
    name: str
    input: Any
    terminal_state: ExecutionStatus | None


<<<<<<< HEAD
@markers.snapshot.skip_snapshot_verify(
    paths=["$..loggingConfiguration", "$..tracingConfiguration", "$..previousEventId"]
=======
@markers.snapshot.skip_snapshot_verify(condition=is_old_provider, paths=["$..tracingConfiguration"])
@markers.snapshot.skip_snapshot_verify(
    condition=is_new_provider,
    paths=[
        "$..loggingConfiguration",
        "$..tracingConfiguration",
        "$..SdkHttpMetadata",
        "$..SdkResponseMetadata",
    ],
>>>>>>> 61d5d074
)
class TestFundamental:
    @staticmethod
    def _record_execution(
        stepfunctions_client, sfn_snapshot, statemachine_arn, run_config: RunConfig
    ):
        """
        This pattern is used throughout all stepfunctions scenario tests.
        It starts a single state machine execution and snapshots all related information for the execution.
        Make sure the "name" in the run_config is unique in the run.
        """
        name = run_config["name"]
        start_execution_result = stepfunctions_client.start_execution(
            stateMachineArn=statemachine_arn, input=json.dumps(run_config["input"])
        )
        execution_arn = start_execution_result["executionArn"]
        execution_id = execution_arn.split(":")[-1]
        sfn_snapshot.add_transformer(
            sfn_snapshot.transform.regex(execution_id, f"<execution-id-{name}>")
        )
        sfn_snapshot.match(f"{name}__start_execution_result", start_execution_result)

        def execution_done():
            # wait until execution is successful (or a different terminal state)
            return (
                stepfunctions_client.describe_execution(executionArn=execution_arn)["status"]
                != ExecutionStatus.RUNNING
            )

        wait_until(execution_done)
        describe_ex_done = stepfunctions_client.describe_execution(executionArn=execution_arn)
        sfn_snapshot.match(f"{name}__describe_ex_done", describe_ex_done)
        execution_history = stepfunctions_client.get_execution_history(executionArn=execution_arn)
        sfn_snapshot.match(f"{name}__execution_history", execution_history)

        assert_state = run_config.get("terminal_state")
        if assert_state:
            assert describe_ex_done["status"] == assert_state

    @markers.aws.validated
    def test_path_based_on_data(self, deploy_cfn_template, sfn_snapshot, aws_client):
        """
        Based on the "path-based-on-data" sample workflow on serverlessland.com

        choice state with 3 paths
        1. input "type" is not "Private"
        2. value is >= 20 and < 30
        3. default path
        """
        deployment = deploy_cfn_template(
            template_path=os.path.join(THIS_FOLDER, "templates/path-based-on-data.yaml")
        )
        statemachine_arn = deployment.outputs["StateMachineArn"]
        statemachine_name = deployment.outputs["StateMachineName"]
        role_name = deployment.outputs["RoleName"]
        sfn_snapshot.add_transformer(sfn_snapshot.transform.regex(role_name, "<role-name>"))
        sfn_snapshot.add_transformer(
            sfn_snapshot.transform.regex(statemachine_name, "<state-machine-name>")
        )

        describe_statemachine = aws_client.stepfunctions.describe_state_machine(
            stateMachineArn=statemachine_arn
        )
        sfn_snapshot.match("describe_statemachine", describe_statemachine)

        run_configs = [
            {
                "name": "first_path",
                "input": {"type": "Public", "value": 3},
                "terminal_state": ExecutionStatus.SUCCEEDED,
            },
            {
                "name": "second_path",
                "input": {"type": "Private", "value": 25},
                "terminal_state": ExecutionStatus.SUCCEEDED,
            },
            {
                "name": "default_path",
                "input": {"type": "Private", "value": 3},
                "terminal_state": ExecutionStatus.SUCCEEDED,
            },
        ]

        for run_config in run_configs:
            self._record_execution(
                aws_client.stepfunctions, sfn_snapshot, statemachine_arn, run_config
            )

    @markers.snapshot.skip_snapshot_verify(
        paths=[
            "$..taskFailedEventDetails.resource",
            "$..taskFailedEventDetails.resourceType",
            "$..taskSubmittedEventDetails.output",
            "$..previousEventId",
        ],
    )
    @markers.snapshot.skip_snapshot_verify(condition=is_new_provider, paths=["$..MessageId"])
    @markers.aws.validated
    def test_wait_for_callback(self, deploy_cfn_template, sfn_snapshot, aws_client):
        """
        Based on the "wait-for-callback" sample workflow on serverlessland.com
        """
        deployment = deploy_cfn_template(
            template_path=os.path.join(THIS_FOLDER, "templates/wait-for-callback.yaml"),
            max_wait=240,
        )
        statemachine_arn = deployment.outputs["StateMachineArn"]
        statemachine_name = deployment.outputs["StateMachineName"]
        role_name = deployment.outputs["RoleName"]

        sfn_snapshot.add_transformer(sfn_snapshot.transform.regex(role_name, "<role-name>"))
        sfn_snapshot.add_transformer(
            sfn_snapshot.transform.regex(statemachine_name, "<state-machine-name>")
        )
        sfn_snapshot.add_transformer(sfn_snapshot.transform.key_value("QueueUrl"), priority=-1)
        sfn_snapshot.add_transformer(sfn_snapshot.transform.key_value("TaskToken"))
        sfn_snapshot.add_transformer(sfn_snapshot.transform.key_value("MD5OfMessageBody"))
        sfn_snapshot.add_transformer(
            sfn_snapshot.transform.key_value(
                "Date", value_replacement="<date>", reference_replacement=False
            )
        )

        describe_statemachine = aws_client.stepfunctions.describe_state_machine(
            stateMachineArn=statemachine_arn
        )
        sfn_snapshot.match("describe_statemachine", describe_statemachine)

        run_configs = [
            {
                "name": "success",
                "input": {"shouldfail": "no"},
                "terminal_state": ExecutionStatus.SUCCEEDED,
            },
            {
                "name": "failure",
                "input": {"shouldfail": "yes"},
                "terminal_state": ExecutionStatus.FAILED,
            },
        ]

        for run_config in run_configs:
            self._record_execution(
                aws_client.stepfunctions, sfn_snapshot, statemachine_arn, run_config
            )

<<<<<<< HEAD
    @markers.snapshot.skip_snapshot_verify(paths=["$..Headers", "$..StatusText"])
=======
    @markers.snapshot.skip_snapshot_verify(
        condition=is_old_provider, paths=["$..Headers", "$..StatusText"]
    )
    @markers.snapshot.skip_snapshot_verify(
        condition=is_new_provider,
        paths=["$..content-type"],  # FIXME: v2 includes extra content-type fields in Header fields.
    )
>>>>>>> 61d5d074
    @markers.aws.validated
    def test_step_functions_calling_api_gateway(
        self, deploy_cfn_template, sfn_snapshot, aws_client
    ):
        """
        Based on the "step-functions-calling-api-gateway" sample workflow on serverlessland.com
        """
        deployment = deploy_cfn_template(
            template_path=os.path.join(
                THIS_FOLDER, "templates/step-functions-calling-api-gateway.yaml"
            ),
            max_wait=240,
        )
        statemachine_arn = deployment.outputs["StateMachineArn"]
        statemachine_name = deployment.outputs["StateMachineName"]
        role_name = deployment.outputs["RoleName"]

        sfn_snapshot.add_transformer(sfn_snapshot.transform.regex(role_name, "<role-name>"))
        sfn_snapshot.add_transformer(
            sfn_snapshot.transform.regex(statemachine_name, "<state-machine-name>")
        )
        sfn_snapshot.add_transformer(
            sfn_snapshot.transform.key_value("X-Amz-Cf-Pop", reference_replacement=False)
        )
        sfn_snapshot.add_transformer(
            sfn_snapshot.transform.key_value("X-Amz-Cf-Id", reference_replacement=False)
        )
        sfn_snapshot.add_transformer(
            sfn_snapshot.transform.key_value("X-Amzn-Trace-Id", reference_replacement=False)
        )
        sfn_snapshot.add_transformer(
            sfn_snapshot.transform.key_value("x-amz-apigw-id", reference_replacement=False)
        )
        sfn_snapshot.add_transformer(
            sfn_snapshot.transform.key_value("x-amzn-RequestId", reference_replacement=False)
        )
        sfn_snapshot.add_transformer(
            sfn_snapshot.transform.key_value("Date", reference_replacement=False)
        )
        sfn_snapshot.add_transformer(
            sfn_snapshot.transform.key_value("Via", reference_replacement=False)
        )
        sfn_snapshot.add_transformer(sfn_snapshot.transform.key_value("ApiEndpoint"), priority=-1)

        describe_statemachine = aws_client.stepfunctions.describe_state_machine(
            stateMachineArn=statemachine_arn
        )
        sfn_snapshot.match("describe_statemachine", describe_statemachine)

        run_configs = [
            {
                "name": "success",
                "input": {"fail": True},
                "terminal_state": ExecutionStatus.FAILED,
            },
            {
                "name": "failure",
                "input": {"fail": False},
                "terminal_state": ExecutionStatus.SUCCEEDED,
            },
        ]

        for run_config in run_configs:
            self._record_execution(
                aws_client.stepfunctions, sfn_snapshot, statemachine_arn, run_config
            )<|MERGE_RESOLUTION|>--- conflicted
+++ resolved
@@ -6,10 +6,7 @@
 from localstack.aws.api.stepfunctions import ExecutionStatus
 from localstack.testing.pytest import markers
 from localstack.utils.sync import wait_until
-<<<<<<< HEAD
-=======
-from tests.aws.services.stepfunctions.utils import is_new_provider, is_old_provider
->>>>>>> 61d5d074
+from tests.aws.services.stepfunctions.utils import is_legacy_provider, is_not_legacy_provider
 
 THIS_FOLDER = Path(os.path.dirname(__file__))
 
@@ -20,20 +17,17 @@
     terminal_state: ExecutionStatus | None
 
 
-<<<<<<< HEAD
 @markers.snapshot.skip_snapshot_verify(
-    paths=["$..loggingConfiguration", "$..tracingConfiguration", "$..previousEventId"]
-=======
-@markers.snapshot.skip_snapshot_verify(condition=is_old_provider, paths=["$..tracingConfiguration"])
+    condition=is_legacy_provider, paths=["$..tracingConfiguration"]
+)
 @markers.snapshot.skip_snapshot_verify(
-    condition=is_new_provider,
+    condition=is_not_legacy_provider,
     paths=[
         "$..loggingConfiguration",
         "$..tracingConfiguration",
         "$..SdkHttpMetadata",
         "$..SdkResponseMetadata",
     ],
->>>>>>> 61d5d074
 )
 class TestFundamental:
     @staticmethod
@@ -130,7 +124,7 @@
             "$..previousEventId",
         ],
     )
-    @markers.snapshot.skip_snapshot_verify(condition=is_new_provider, paths=["$..MessageId"])
+    @markers.snapshot.skip_snapshot_verify(condition=is_not_legacy_provider, paths=["$..MessageId"])
     @markers.aws.validated
     def test_wait_for_callback(self, deploy_cfn_template, sfn_snapshot, aws_client):
         """
@@ -180,17 +174,13 @@
                 aws_client.stepfunctions, sfn_snapshot, statemachine_arn, run_config
             )
 
-<<<<<<< HEAD
-    @markers.snapshot.skip_snapshot_verify(paths=["$..Headers", "$..StatusText"])
-=======
     @markers.snapshot.skip_snapshot_verify(
-        condition=is_old_provider, paths=["$..Headers", "$..StatusText"]
+        condition=is_legacy_provider, paths=["$..Headers", "$..StatusText"]
     )
     @markers.snapshot.skip_snapshot_verify(
-        condition=is_new_provider,
+        condition=is_not_legacy_provider,
         paths=["$..content-type"],  # FIXME: v2 includes extra content-type fields in Header fields.
     )
->>>>>>> 61d5d074
     @markers.aws.validated
     def test_step_functions_calling_api_gateway(
         self, deploy_cfn_template, sfn_snapshot, aws_client
