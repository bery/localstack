--- conflicted
+++ resolved
@@ -8,11 +8,7 @@
 from boto3.dynamodb.types import STRING
 
 from localstack.aws.api.dynamodb import PointInTimeRecoverySpecification
-<<<<<<< HEAD
-from localstack.constants import TEST_AWS_ACCOUNT_ID, TEST_AWS_REGION_NAME
-=======
 from localstack.constants import AWS_REGION_US_EAST_1, TEST_AWS_ACCOUNT_ID, TEST_AWS_REGION_NAME
->>>>>>> beb93d40
 from localstack.services.dynamodbstreams.dynamodbstreams_api import get_kinesis_stream_name
 from localstack.testing.aws.lambda_utils import _await_dynamodb_table_active
 from localstack.testing.aws.util import is_aws_cloud
@@ -1390,11 +1386,7 @@
         kms_master_key_id = long_uid()
         sse_specification = {"Enabled": True, "SSEType": "KMS", "KMSMasterKeyId": kms_master_key_id}
         kms_master_key_arn = arns.kms_key_arn(
-<<<<<<< HEAD
-            kms_master_key_id, TEST_AWS_ACCOUNT_ID, TEST_AWS_REGION_NAME
-=======
             kms_master_key_id, account_id=TEST_AWS_ACCOUNT_ID, region_name=TEST_AWS_REGION_NAME
->>>>>>> beb93d40
         )
 
         result = dynamodb_create_table_with_parameters(
