--- conflicted
+++ resolved
@@ -4,11 +4,7 @@
 
 import pytest
 
-<<<<<<< HEAD
-from localstack import config
-=======
 from localstack.constants import PATH_USER_REQUEST
->>>>>>> 386bf876
 from localstack.testing.pytest import markers
 from localstack.utils.sync import wait_until
 from tests.aws.services.stepfunctions.utils import await_execution_terminated
@@ -223,11 +219,7 @@
 
 
 @pytest.mark.skip("Terminates with FAILED on cloud; convert to SFN v2 snapshot lambda test.")
-<<<<<<< HEAD
-@markers.aws.unknown
-=======
 @markers.aws.needs_fixing
->>>>>>> 386bf876
 def test_retry_and_catch(deploy_cfn_template, aws_client):
     """
     Scenario:
